// Copyright 2009 The Go Authors. All rights reserved.
// Use of this source code is governed by a BSD-style
// license that can be found in the LICENSE file.

// Linux system calls.
// This file is compiled as ordinary Go code,
// but it is also input to mksyscall,
// which parses the //sys lines and generates system call stubs.
// Note that sometimes we use a lowercase //sys name and
// wrap it in our own nicer implementation.

package unix

import (
	"encoding/binary"
	"runtime"
	"syscall"
	"unsafe"
)

/*
 * Wrapped
 */

func Access(path string, mode uint32) (err error) {
	return Faccessat(AT_FDCWD, path, mode, 0)
}

func Chmod(path string, mode uint32) (err error) {
	return Fchmodat(AT_FDCWD, path, mode, 0)
}

func Chown(path string, uid int, gid int) (err error) {
	return Fchownat(AT_FDCWD, path, uid, gid, 0)
}

func Creat(path string, mode uint32) (fd int, err error) {
	return Open(path, O_CREAT|O_WRONLY|O_TRUNC, mode)
}

//sys	FanotifyInit(flags uint, event_f_flags uint) (fd int, err error)
//sys	fanotifyMark(fd int, flags uint, mask uint64, dirFd int, pathname *byte) (err error)

func FanotifyMark(fd int, flags uint, mask uint64, dirFd int, pathname string) (err error) {
	if pathname == "" {
		return fanotifyMark(fd, flags, mask, dirFd, nil)
	}
	p, err := BytePtrFromString(pathname)
	if err != nil {
		return err
	}
	return fanotifyMark(fd, flags, mask, dirFd, p)
}

//sys	fchmodat(dirfd int, path string, mode uint32) (err error)

func Fchmodat(dirfd int, path string, mode uint32, flags int) (err error) {
	// Linux fchmodat doesn't support the flags parameter. Mimick glibc's behavior
	// and check the flags. Otherwise the mode would be applied to the symlink
	// destination which is not what the user expects.
	if flags&^AT_SYMLINK_NOFOLLOW != 0 {
		return EINVAL
	} else if flags&AT_SYMLINK_NOFOLLOW != 0 {
		return EOPNOTSUPP
	}
	return fchmodat(dirfd, path, mode)
}

//sys	ioctl(fd int, req uint, arg uintptr) (err error)

// ioctl itself should not be exposed directly, but additional get/set
// functions for specific types are permissible.

// IoctlSetPointerInt performs an ioctl operation which sets an
// integer value on fd, using the specified request number. The ioctl
// argument is called with a pointer to the integer value, rather than
// passing the integer value directly.
func IoctlSetPointerInt(fd int, req uint, value int) error {
	v := int32(value)
	return ioctl(fd, req, uintptr(unsafe.Pointer(&v)))
}

// IoctlSetInt performs an ioctl operation which sets an integer value
// on fd, using the specified request number.
func IoctlSetInt(fd int, req uint, value int) error {
	return ioctl(fd, req, uintptr(value))
}

func ioctlSetWinsize(fd int, req uint, value *Winsize) error {
	return ioctl(fd, req, uintptr(unsafe.Pointer(value)))
}

func ioctlSetTermios(fd int, req uint, value *Termios) error {
	return ioctl(fd, req, uintptr(unsafe.Pointer(value)))
}

func IoctlSetRTCTime(fd int, value *RTCTime) error {
	err := ioctl(fd, RTC_SET_TIME, uintptr(unsafe.Pointer(value)))
	runtime.KeepAlive(value)
	return err
}

// IoctlGetInt performs an ioctl operation which gets an integer value
// from fd, using the specified request number.
func IoctlGetInt(fd int, req uint) (int, error) {
	var value int
	err := ioctl(fd, req, uintptr(unsafe.Pointer(&value)))
	return value, err
}

func IoctlGetUint32(fd int, req uint) (uint32, error) {
	var value uint32
	err := ioctl(fd, req, uintptr(unsafe.Pointer(&value)))
	return value, err
}

func IoctlGetWinsize(fd int, req uint) (*Winsize, error) {
	var value Winsize
	err := ioctl(fd, req, uintptr(unsafe.Pointer(&value)))
	return &value, err
}

func IoctlGetTermios(fd int, req uint) (*Termios, error) {
	var value Termios
	err := ioctl(fd, req, uintptr(unsafe.Pointer(&value)))
	return &value, err
}

func IoctlGetRTCTime(fd int) (*RTCTime, error) {
	var value RTCTime
	err := ioctl(fd, RTC_RD_TIME, uintptr(unsafe.Pointer(&value)))
	return &value, err
}

//sys	Linkat(olddirfd int, oldpath string, newdirfd int, newpath string, flags int) (err error)

func Link(oldpath string, newpath string) (err error) {
	return Linkat(AT_FDCWD, oldpath, AT_FDCWD, newpath, 0)
}

func Mkdir(path string, mode uint32) (err error) {
	return Mkdirat(AT_FDCWD, path, mode)
}

func Mknod(path string, mode uint32, dev int) (err error) {
	return Mknodat(AT_FDCWD, path, mode, dev)
}

func Open(path string, mode int, perm uint32) (fd int, err error) {
	return openat(AT_FDCWD, path, mode|O_LARGEFILE, perm)
}

//sys	openat(dirfd int, path string, flags int, mode uint32) (fd int, err error)

func Openat(dirfd int, path string, flags int, mode uint32) (fd int, err error) {
	return openat(dirfd, path, flags|O_LARGEFILE, mode)
}

//sys	ppoll(fds *PollFd, nfds int, timeout *Timespec, sigmask *Sigset_t) (n int, err error)

func Ppoll(fds []PollFd, timeout *Timespec, sigmask *Sigset_t) (n int, err error) {
	if len(fds) == 0 {
		return ppoll(nil, 0, timeout, sigmask)
	}
	return ppoll(&fds[0], len(fds), timeout, sigmask)
}

//sys	Readlinkat(dirfd int, path string, buf []byte) (n int, err error)

func Readlink(path string, buf []byte) (n int, err error) {
	return Readlinkat(AT_FDCWD, path, buf)
}

func Rename(oldpath string, newpath string) (err error) {
	return Renameat(AT_FDCWD, oldpath, AT_FDCWD, newpath)
}

func Rmdir(path string) error {
	return Unlinkat(AT_FDCWD, path, AT_REMOVEDIR)
}

//sys	Symlinkat(oldpath string, newdirfd int, newpath string) (err error)

func Symlink(oldpath string, newpath string) (err error) {
	return Symlinkat(oldpath, AT_FDCWD, newpath)
}

func Unlink(path string) error {
	return Unlinkat(AT_FDCWD, path, 0)
}

//sys	Unlinkat(dirfd int, path string, flags int) (err error)

func Utimes(path string, tv []Timeval) error {
	if tv == nil {
		err := utimensat(AT_FDCWD, path, nil, 0)
		if err != ENOSYS {
			return err
		}
		return utimes(path, nil)
	}
	if len(tv) != 2 {
		return EINVAL
	}
	var ts [2]Timespec
	ts[0] = NsecToTimespec(TimevalToNsec(tv[0]))
	ts[1] = NsecToTimespec(TimevalToNsec(tv[1]))
	err := utimensat(AT_FDCWD, path, (*[2]Timespec)(unsafe.Pointer(&ts[0])), 0)
	if err != ENOSYS {
		return err
	}
	return utimes(path, (*[2]Timeval)(unsafe.Pointer(&tv[0])))
}

//sys	utimensat(dirfd int, path string, times *[2]Timespec, flags int) (err error)

func UtimesNano(path string, ts []Timespec) error {
	if ts == nil {
		err := utimensat(AT_FDCWD, path, nil, 0)
		if err != ENOSYS {
			return err
		}
		return utimes(path, nil)
	}
	if len(ts) != 2 {
		return EINVAL
	}
	err := utimensat(AT_FDCWD, path, (*[2]Timespec)(unsafe.Pointer(&ts[0])), 0)
	if err != ENOSYS {
		return err
	}
	// If the utimensat syscall isn't available (utimensat was added to Linux
	// in 2.6.22, Released, 8 July 2007) then fall back to utimes
	var tv [2]Timeval
	for i := 0; i < 2; i++ {
		tv[i] = NsecToTimeval(TimespecToNsec(ts[i]))
	}
	return utimes(path, (*[2]Timeval)(unsafe.Pointer(&tv[0])))
}

func UtimesNanoAt(dirfd int, path string, ts []Timespec, flags int) error {
	if ts == nil {
		return utimensat(dirfd, path, nil, flags)
	}
	if len(ts) != 2 {
		return EINVAL
	}
	return utimensat(dirfd, path, (*[2]Timespec)(unsafe.Pointer(&ts[0])), flags)
}

func Futimesat(dirfd int, path string, tv []Timeval) error {
	if tv == nil {
		return futimesat(dirfd, path, nil)
	}
	if len(tv) != 2 {
		return EINVAL
	}
	return futimesat(dirfd, path, (*[2]Timeval)(unsafe.Pointer(&tv[0])))
}

func Futimes(fd int, tv []Timeval) (err error) {
	// Believe it or not, this is the best we can do on Linux
	// (and is what glibc does).
	return Utimes("/proc/self/fd/"+itoa(fd), tv)
}

const ImplementsGetwd = true

//sys	Getcwd(buf []byte) (n int, err error)

func Getwd() (wd string, err error) {
	var buf [PathMax]byte
	n, err := Getcwd(buf[0:])
	if err != nil {
		return "", err
	}
	// Getcwd returns the number of bytes written to buf, including the NUL.
	if n < 1 || n > len(buf) || buf[n-1] != 0 {
		return "", EINVAL
	}
	return string(buf[0 : n-1]), nil
}

func Getgroups() (gids []int, err error) {
	n, err := getgroups(0, nil)
	if err != nil {
		return nil, err
	}
	if n == 0 {
		return nil, nil
	}

	// Sanity check group count. Max is 1<<16 on Linux.
	if n < 0 || n > 1<<20 {
		return nil, EINVAL
	}

	a := make([]_Gid_t, n)
	n, err = getgroups(n, &a[0])
	if err != nil {
		return nil, err
	}
	gids = make([]int, n)
	for i, v := range a[0:n] {
		gids[i] = int(v)
	}
	return
}

func Setgroups(gids []int) (err error) {
	if len(gids) == 0 {
		return setgroups(0, nil)
	}

	a := make([]_Gid_t, len(gids))
	for i, v := range gids {
		a[i] = _Gid_t(v)
	}
	return setgroups(len(a), &a[0])
}

type WaitStatus uint32

// Wait status is 7 bits at bottom, either 0 (exited),
// 0x7F (stopped), or a signal number that caused an exit.
// The 0x80 bit is whether there was a core dump.
// An extra number (exit code, signal causing a stop)
// is in the high bits. At least that's the idea.
// There are various irregularities. For example, the
// "continued" status is 0xFFFF, distinguishing itself
// from stopped via the core dump bit.

const (
	mask    = 0x7F
	core    = 0x80
	exited  = 0x00
	stopped = 0x7F
	shift   = 8
)

func (w WaitStatus) Exited() bool { return w&mask == exited }

func (w WaitStatus) Signaled() bool { return w&mask != stopped && w&mask != exited }

func (w WaitStatus) Stopped() bool { return w&0xFF == stopped }

func (w WaitStatus) Continued() bool { return w == 0xFFFF }

func (w WaitStatus) CoreDump() bool { return w.Signaled() && w&core != 0 }

func (w WaitStatus) ExitStatus() int {
	if !w.Exited() {
		return -1
	}
	return int(w>>shift) & 0xFF
}

func (w WaitStatus) Signal() syscall.Signal {
	if !w.Signaled() {
		return -1
	}
	return syscall.Signal(w & mask)
}

func (w WaitStatus) StopSignal() syscall.Signal {
	if !w.Stopped() {
		return -1
	}
	return syscall.Signal(w>>shift) & 0xFF
}

func (w WaitStatus) TrapCause() int {
	if w.StopSignal() != SIGTRAP {
		return -1
	}
	return int(w>>shift) >> 8
}

//sys	wait4(pid int, wstatus *_C_int, options int, rusage *Rusage) (wpid int, err error)

func Wait4(pid int, wstatus *WaitStatus, options int, rusage *Rusage) (wpid int, err error) {
	var status _C_int
	wpid, err = wait4(pid, &status, options, rusage)
	if wstatus != nil {
		*wstatus = WaitStatus(status)
	}
	return
}

func Mkfifo(path string, mode uint32) error {
	return Mknod(path, mode|S_IFIFO, 0)
}

func Mkfifoat(dirfd int, path string, mode uint32) error {
	return Mknodat(dirfd, path, mode|S_IFIFO, 0)
}

func (sa *SockaddrInet4) sockaddr() (unsafe.Pointer, _Socklen, error) {
	if sa.Port < 0 || sa.Port > 0xFFFF {
		return nil, 0, EINVAL
	}
	sa.raw.Family = AF_INET
	p := (*[2]byte)(unsafe.Pointer(&sa.raw.Port))
	p[0] = byte(sa.Port >> 8)
	p[1] = byte(sa.Port)
	for i := 0; i < len(sa.Addr); i++ {
		sa.raw.Addr[i] = sa.Addr[i]
	}
	return unsafe.Pointer(&sa.raw), SizeofSockaddrInet4, nil
}

func (sa *SockaddrInet6) sockaddr() (unsafe.Pointer, _Socklen, error) {
	if sa.Port < 0 || sa.Port > 0xFFFF {
		return nil, 0, EINVAL
	}
	sa.raw.Family = AF_INET6
	p := (*[2]byte)(unsafe.Pointer(&sa.raw.Port))
	p[0] = byte(sa.Port >> 8)
	p[1] = byte(sa.Port)
	sa.raw.Scope_id = sa.ZoneId
	for i := 0; i < len(sa.Addr); i++ {
		sa.raw.Addr[i] = sa.Addr[i]
	}
	return unsafe.Pointer(&sa.raw), SizeofSockaddrInet6, nil
}

func (sa *SockaddrUnix) sockaddr() (unsafe.Pointer, _Socklen, error) {
	name := sa.Name
	n := len(name)
	if n >= len(sa.raw.Path) {
		return nil, 0, EINVAL
	}
	sa.raw.Family = AF_UNIX
	for i := 0; i < n; i++ {
		sa.raw.Path[i] = int8(name[i])
	}
	// length is family (uint16), name, NUL.
	sl := _Socklen(2)
	if n > 0 {
		sl += _Socklen(n) + 1
	}
	if sa.raw.Path[0] == '@' {
		sa.raw.Path[0] = 0
		// Don't count trailing NUL for abstract address.
		sl--
	}

	return unsafe.Pointer(&sa.raw), sl, nil
}

// SockaddrLinklayer implements the Sockaddr interface for AF_PACKET type sockets.
type SockaddrLinklayer struct {
	Protocol uint16
	Ifindex  int
	Hatype   uint16
	Pkttype  uint8
	Halen    uint8
	Addr     [8]byte
	raw      RawSockaddrLinklayer
}

func (sa *SockaddrLinklayer) sockaddr() (unsafe.Pointer, _Socklen, error) {
	if sa.Ifindex < 0 || sa.Ifindex > 0x7fffffff {
		return nil, 0, EINVAL
	}
	sa.raw.Family = AF_PACKET
	sa.raw.Protocol = sa.Protocol
	sa.raw.Ifindex = int32(sa.Ifindex)
	sa.raw.Hatype = sa.Hatype
	sa.raw.Pkttype = sa.Pkttype
	sa.raw.Halen = sa.Halen
	for i := 0; i < len(sa.Addr); i++ {
		sa.raw.Addr[i] = sa.Addr[i]
	}
	return unsafe.Pointer(&sa.raw), SizeofSockaddrLinklayer, nil
}

// SockaddrNetlink implements the Sockaddr interface for AF_NETLINK type sockets.
type SockaddrNetlink struct {
	Family uint16
	Pad    uint16
	Pid    uint32
	Groups uint32
	raw    RawSockaddrNetlink
}

func (sa *SockaddrNetlink) sockaddr() (unsafe.Pointer, _Socklen, error) {
	sa.raw.Family = AF_NETLINK
	sa.raw.Pad = sa.Pad
	sa.raw.Pid = sa.Pid
	sa.raw.Groups = sa.Groups
	return unsafe.Pointer(&sa.raw), SizeofSockaddrNetlink, nil
}

// SockaddrHCI implements the Sockaddr interface for AF_BLUETOOTH type sockets
// using the HCI protocol.
type SockaddrHCI struct {
	Dev     uint16
	Channel uint16
	raw     RawSockaddrHCI
}

func (sa *SockaddrHCI) sockaddr() (unsafe.Pointer, _Socklen, error) {
	sa.raw.Family = AF_BLUETOOTH
	sa.raw.Dev = sa.Dev
	sa.raw.Channel = sa.Channel
	return unsafe.Pointer(&sa.raw), SizeofSockaddrHCI, nil
}

// SockaddrL2 implements the Sockaddr interface for AF_BLUETOOTH type sockets
// using the L2CAP protocol.
type SockaddrL2 struct {
	PSM      uint16
	CID      uint16
	Addr     [6]uint8
	AddrType uint8
	raw      RawSockaddrL2
}

func (sa *SockaddrL2) sockaddr() (unsafe.Pointer, _Socklen, error) {
	sa.raw.Family = AF_BLUETOOTH
	psm := (*[2]byte)(unsafe.Pointer(&sa.raw.Psm))
	psm[0] = byte(sa.PSM)
	psm[1] = byte(sa.PSM >> 8)
	for i := 0; i < len(sa.Addr); i++ {
		sa.raw.Bdaddr[i] = sa.Addr[len(sa.Addr)-1-i]
	}
	cid := (*[2]byte)(unsafe.Pointer(&sa.raw.Cid))
	cid[0] = byte(sa.CID)
	cid[1] = byte(sa.CID >> 8)
	sa.raw.Bdaddr_type = sa.AddrType
	return unsafe.Pointer(&sa.raw), SizeofSockaddrL2, nil
}

// SockaddrRFCOMM implements the Sockaddr interface for AF_BLUETOOTH type sockets
// using the RFCOMM protocol.
//
// Server example:
//
//      fd, _ := Socket(AF_BLUETOOTH, SOCK_STREAM, BTPROTO_RFCOMM)
//      _ = unix.Bind(fd, &unix.SockaddrRFCOMM{
//      	Channel: 1,
//      	Addr:    [6]uint8{0, 0, 0, 0, 0, 0}, // BDADDR_ANY or 00:00:00:00:00:00
//      })
//      _ = Listen(fd, 1)
//      nfd, sa, _ := Accept(fd)
//      fmt.Printf("conn addr=%v fd=%d", sa.(*unix.SockaddrRFCOMM).Addr, nfd)
//      Read(nfd, buf)
//
// Client example:
//
//      fd, _ := Socket(AF_BLUETOOTH, SOCK_STREAM, BTPROTO_RFCOMM)
//      _ = Connect(fd, &SockaddrRFCOMM{
//      	Channel: 1,
//      	Addr:    [6]byte{0x11, 0x22, 0x33, 0xaa, 0xbb, 0xcc}, // CC:BB:AA:33:22:11
//      })
//      Write(fd, []byte(`hello`))
type SockaddrRFCOMM struct {
	// Addr represents a bluetooth address, byte ordering is little-endian.
	Addr [6]uint8

	// Channel is a designated bluetooth channel, only 1-30 are available for use.
	// Since Linux 2.6.7 and further zero value is the first available channel.
	Channel uint8

	raw RawSockaddrRFCOMM
}

func (sa *SockaddrRFCOMM) sockaddr() (unsafe.Pointer, _Socklen, error) {
	sa.raw.Family = AF_BLUETOOTH
	sa.raw.Channel = sa.Channel
	sa.raw.Bdaddr = sa.Addr
	return unsafe.Pointer(&sa.raw), SizeofSockaddrRFCOMM, nil
}

// SockaddrCAN implements the Sockaddr interface for AF_CAN type sockets.
// The RxID and TxID fields are used for transport protocol addressing in
// (CAN_TP16, CAN_TP20, CAN_MCNET, and CAN_ISOTP), they can be left with
// zero values for CAN_RAW and CAN_BCM sockets as they have no meaning.
//
// The SockaddrCAN struct must be bound to the socket file descriptor
// using Bind before the CAN socket can be used.
//
//      // Read one raw CAN frame
//      fd, _ := Socket(AF_CAN, SOCK_RAW, CAN_RAW)
//      addr := &SockaddrCAN{Ifindex: index}
//      Bind(fd, addr)
//      frame := make([]byte, 16)
//      Read(fd, frame)
//
// The full SocketCAN documentation can be found in the linux kernel
// archives at: https://www.kernel.org/doc/Documentation/networking/can.txt
type SockaddrCAN struct {
	Ifindex int
	RxID    uint32
	TxID    uint32
	raw     RawSockaddrCAN
}

func (sa *SockaddrCAN) sockaddr() (unsafe.Pointer, _Socklen, error) {
	if sa.Ifindex < 0 || sa.Ifindex > 0x7fffffff {
		return nil, 0, EINVAL
	}
	sa.raw.Family = AF_CAN
	sa.raw.Ifindex = int32(sa.Ifindex)
	rx := (*[4]byte)(unsafe.Pointer(&sa.RxID))
	for i := 0; i < 4; i++ {
		sa.raw.Addr[i] = rx[i]
	}
	tx := (*[4]byte)(unsafe.Pointer(&sa.TxID))
	for i := 0; i < 4; i++ {
		sa.raw.Addr[i+4] = tx[i]
	}
	return unsafe.Pointer(&sa.raw), SizeofSockaddrCAN, nil
}

// SockaddrALG implements the Sockaddr interface for AF_ALG type sockets.
// SockaddrALG enables userspace access to the Linux kernel's cryptography
// subsystem. The Type and Name fields specify which type of hash or cipher
// should be used with a given socket.
//
// To create a file descriptor that provides access to a hash or cipher, both
// Bind and Accept must be used. Once the setup process is complete, input
// data can be written to the socket, processed by the kernel, and then read
// back as hash output or ciphertext.
//
// Here is an example of using an AF_ALG socket with SHA1 hashing.
// The initial socket setup process is as follows:
//
//      // Open a socket to perform SHA1 hashing.
//      fd, _ := unix.Socket(unix.AF_ALG, unix.SOCK_SEQPACKET, 0)
//      addr := &unix.SockaddrALG{Type: "hash", Name: "sha1"}
//      unix.Bind(fd, addr)
//      // Note: unix.Accept does not work at this time; must invoke accept()
//      // manually using unix.Syscall.
//      hashfd, _, _ := unix.Syscall(unix.SYS_ACCEPT, uintptr(fd), 0, 0)
//
// Once a file descriptor has been returned from Accept, it may be used to
// perform SHA1 hashing. The descriptor is not safe for concurrent use, but
// may be re-used repeatedly with subsequent Write and Read operations.
//
// When hashing a small byte slice or string, a single Write and Read may
// be used:
//
//      // Assume hashfd is already configured using the setup process.
//      hash := os.NewFile(hashfd, "sha1")
//      // Hash an input string and read the results. Each Write discards
//      // previous hash state. Read always reads the current state.
//      b := make([]byte, 20)
//      for i := 0; i < 2; i++ {
//          io.WriteString(hash, "Hello, world.")
//          hash.Read(b)
//          fmt.Println(hex.EncodeToString(b))
//      }
//      // Output:
//      // 2ae01472317d1935a84797ec1983ae243fc6aa28
//      // 2ae01472317d1935a84797ec1983ae243fc6aa28
//
// For hashing larger byte slices, or byte streams such as those read from
// a file or socket, use Sendto with MSG_MORE to instruct the kernel to update
// the hash digest instead of creating a new one for a given chunk and finalizing it.
//
//      // Assume hashfd and addr are already configured using the setup process.
//      hash := os.NewFile(hashfd, "sha1")
//      // Hash the contents of a file.
//      f, _ := os.Open("/tmp/linux-4.10-rc7.tar.xz")
//      b := make([]byte, 4096)
//      for {
//          n, err := f.Read(b)
//          if err == io.EOF {
//              break
//          }
//          unix.Sendto(hashfd, b[:n], unix.MSG_MORE, addr)
//      }
//      hash.Read(b)
//      fmt.Println(hex.EncodeToString(b))
//      // Output: 85cdcad0c06eef66f805ecce353bec9accbeecc5
//
// For more information, see: http://www.chronox.de/crypto-API/crypto/userspace-if.html.
type SockaddrALG struct {
	Type    string
	Name    string
	Feature uint32
	Mask    uint32
	raw     RawSockaddrALG
}

func (sa *SockaddrALG) sockaddr() (unsafe.Pointer, _Socklen, error) {
	// Leave room for NUL byte terminator.
	if len(sa.Type) > 13 {
		return nil, 0, EINVAL
	}
	if len(sa.Name) > 63 {
		return nil, 0, EINVAL
	}

	sa.raw.Family = AF_ALG
	sa.raw.Feat = sa.Feature
	sa.raw.Mask = sa.Mask

	typ, err := ByteSliceFromString(sa.Type)
	if err != nil {
		return nil, 0, err
	}
	name, err := ByteSliceFromString(sa.Name)
	if err != nil {
		return nil, 0, err
	}

	copy(sa.raw.Type[:], typ)
	copy(sa.raw.Name[:], name)

	return unsafe.Pointer(&sa.raw), SizeofSockaddrALG, nil
}

// SockaddrVM implements the Sockaddr interface for AF_VSOCK type sockets.
// SockaddrVM provides access to Linux VM sockets: a mechanism that enables
// bidirectional communication between a hypervisor and its guest virtual
// machines.
type SockaddrVM struct {
	// CID and Port specify a context ID and port address for a VM socket.
	// Guests have a unique CID, and hosts may have a well-known CID of:
	//  - VMADDR_CID_HYPERVISOR: refers to the hypervisor process.
	//  - VMADDR_CID_HOST: refers to other processes on the host.
	CID  uint32
	Port uint32
	raw  RawSockaddrVM
}

func (sa *SockaddrVM) sockaddr() (unsafe.Pointer, _Socklen, error) {
	sa.raw.Family = AF_VSOCK
	sa.raw.Port = sa.Port
	sa.raw.Cid = sa.CID

	return unsafe.Pointer(&sa.raw), SizeofSockaddrVM, nil
}

type SockaddrXDP struct {
	Flags        uint16
	Ifindex      uint32
	QueueID      uint32
	SharedUmemFD uint32
	raw          RawSockaddrXDP
}

func (sa *SockaddrXDP) sockaddr() (unsafe.Pointer, _Socklen, error) {
	sa.raw.Family = AF_XDP
	sa.raw.Flags = sa.Flags
	sa.raw.Ifindex = sa.Ifindex
	sa.raw.Queue_id = sa.QueueID
	sa.raw.Shared_umem_fd = sa.SharedUmemFD

	return unsafe.Pointer(&sa.raw), SizeofSockaddrXDP, nil
}

// This constant mirrors the #define of PX_PROTO_OE in
// linux/if_pppox.h. We're defining this by hand here instead of
// autogenerating through mkerrors.sh because including
// linux/if_pppox.h causes some declaration conflicts with other
// includes (linux/if_pppox.h includes linux/in.h, which conflicts
// with netinet/in.h). Given that we only need a single zero constant
// out of that file, it's cleaner to just define it by hand here.
const px_proto_oe = 0

type SockaddrPPPoE struct {
	SID    uint16
	Remote []byte
	Dev    string
	raw    RawSockaddrPPPoX
}

func (sa *SockaddrPPPoE) sockaddr() (unsafe.Pointer, _Socklen, error) {
	if len(sa.Remote) != 6 {
		return nil, 0, EINVAL
	}
	if len(sa.Dev) > IFNAMSIZ-1 {
		return nil, 0, EINVAL
	}

	*(*uint16)(unsafe.Pointer(&sa.raw[0])) = AF_PPPOX
	// This next field is in host-endian byte order. We can't use the
	// same unsafe pointer cast as above, because this value is not
	// 32-bit aligned and some architectures don't allow unaligned
	// access.
	//
	// However, the value of px_proto_oe is 0, so we can use
	// encoding/binary helpers to write the bytes without worrying
	// about the ordering.
	binary.BigEndian.PutUint32(sa.raw[2:6], px_proto_oe)
	// This field is deliberately big-endian, unlike the previous
	// one. The kernel expects SID to be in network byte order.
	binary.BigEndian.PutUint16(sa.raw[6:8], sa.SID)
	copy(sa.raw[8:14], sa.Remote)
	for i := 14; i < 14+IFNAMSIZ; i++ {
		sa.raw[i] = 0
	}
	copy(sa.raw[14:], sa.Dev)
	return unsafe.Pointer(&sa.raw), SizeofSockaddrPPPoX, nil
}

func anyToSockaddr(fd int, rsa *RawSockaddrAny) (Sockaddr, error) {
	switch rsa.Addr.Family {
	case AF_NETLINK:
		pp := (*RawSockaddrNetlink)(unsafe.Pointer(rsa))
		sa := new(SockaddrNetlink)
		sa.Family = pp.Family
		sa.Pad = pp.Pad
		sa.Pid = pp.Pid
		sa.Groups = pp.Groups
		return sa, nil

	case AF_PACKET:
		pp := (*RawSockaddrLinklayer)(unsafe.Pointer(rsa))
		sa := new(SockaddrLinklayer)
		sa.Protocol = pp.Protocol
		sa.Ifindex = int(pp.Ifindex)
		sa.Hatype = pp.Hatype
		sa.Pkttype = pp.Pkttype
		sa.Halen = pp.Halen
		for i := 0; i < len(sa.Addr); i++ {
			sa.Addr[i] = pp.Addr[i]
		}
		return sa, nil

	case AF_UNIX:
		pp := (*RawSockaddrUnix)(unsafe.Pointer(rsa))
		sa := new(SockaddrUnix)
		if pp.Path[0] == 0 {
			// "Abstract" Unix domain socket.
			// Rewrite leading NUL as @ for textual display.
			// (This is the standard convention.)
			// Not friendly to overwrite in place,
			// but the callers below don't care.
			pp.Path[0] = '@'
		}

		// Assume path ends at NUL.
		// This is not technically the Linux semantics for
		// abstract Unix domain sockets--they are supposed
		// to be uninterpreted fixed-size binary blobs--but
		// everyone uses this convention.
		n := 0
		for n < len(pp.Path) && pp.Path[n] != 0 {
			n++
		}
		bytes := (*[10000]byte)(unsafe.Pointer(&pp.Path[0]))[0:n]
		sa.Name = string(bytes)
		return sa, nil

	case AF_INET:
		pp := (*RawSockaddrInet4)(unsafe.Pointer(rsa))
		sa := new(SockaddrInet4)
		p := (*[2]byte)(unsafe.Pointer(&pp.Port))
		sa.Port = int(p[0])<<8 + int(p[1])
		for i := 0; i < len(sa.Addr); i++ {
			sa.Addr[i] = pp.Addr[i]
		}
		return sa, nil

	case AF_INET6:
		pp := (*RawSockaddrInet6)(unsafe.Pointer(rsa))
		sa := new(SockaddrInet6)
		p := (*[2]byte)(unsafe.Pointer(&pp.Port))
		sa.Port = int(p[0])<<8 + int(p[1])
		sa.ZoneId = pp.Scope_id
		for i := 0; i < len(sa.Addr); i++ {
			sa.Addr[i] = pp.Addr[i]
		}
		return sa, nil

	case AF_VSOCK:
		pp := (*RawSockaddrVM)(unsafe.Pointer(rsa))
		sa := &SockaddrVM{
			CID:  pp.Cid,
			Port: pp.Port,
		}
		return sa, nil
	case AF_BLUETOOTH:
		proto, err := GetsockoptInt(fd, SOL_SOCKET, SO_PROTOCOL)
		if err != nil {
			return nil, err
		}
		// only BTPROTO_L2CAP and BTPROTO_RFCOMM can accept connections
		switch proto {
		case BTPROTO_L2CAP:
			pp := (*RawSockaddrL2)(unsafe.Pointer(rsa))
			sa := &SockaddrL2{
				PSM:      pp.Psm,
				CID:      pp.Cid,
				Addr:     pp.Bdaddr,
				AddrType: pp.Bdaddr_type,
			}
			return sa, nil
		case BTPROTO_RFCOMM:
			pp := (*RawSockaddrRFCOMM)(unsafe.Pointer(rsa))
			sa := &SockaddrRFCOMM{
				Channel: pp.Channel,
				Addr:    pp.Bdaddr,
			}
			return sa, nil
		}
	case AF_XDP:
		pp := (*RawSockaddrXDP)(unsafe.Pointer(rsa))
		sa := &SockaddrXDP{
			Flags:        pp.Flags,
			Ifindex:      pp.Ifindex,
			QueueID:      pp.Queue_id,
			SharedUmemFD: pp.Shared_umem_fd,
		}
		return sa, nil
	case AF_PPPOX:
		pp := (*RawSockaddrPPPoX)(unsafe.Pointer(rsa))
		if binary.BigEndian.Uint32(pp[2:6]) != px_proto_oe {
			return nil, EINVAL
		}
		sa := &SockaddrPPPoE{
			SID:    binary.BigEndian.Uint16(pp[6:8]),
			Remote: pp[8:14],
		}
		for i := 14; i < 14+IFNAMSIZ; i++ {
			if pp[i] == 0 {
				sa.Dev = string(pp[14:i])
				break
			}
		}
		return sa, nil
	}
	return nil, EAFNOSUPPORT
}

func Accept(fd int) (nfd int, sa Sockaddr, err error) {
	var rsa RawSockaddrAny
	var len _Socklen = SizeofSockaddrAny
	nfd, err = accept(fd, &rsa, &len)
	if err != nil {
		return
	}
	sa, err = anyToSockaddr(fd, &rsa)
	if err != nil {
		Close(nfd)
		nfd = 0
	}
	return
}

func Accept4(fd int, flags int) (nfd int, sa Sockaddr, err error) {
	var rsa RawSockaddrAny
	var len _Socklen = SizeofSockaddrAny
	nfd, err = accept4(fd, &rsa, &len, flags)
	if err != nil {
		return
	}
	if len > SizeofSockaddrAny {
		panic("RawSockaddrAny too small")
	}
	sa, err = anyToSockaddr(fd, &rsa)
	if err != nil {
		Close(nfd)
		nfd = 0
	}
	return
}

func Getsockname(fd int) (sa Sockaddr, err error) {
	var rsa RawSockaddrAny
	var len _Socklen = SizeofSockaddrAny
	if err = getsockname(fd, &rsa, &len); err != nil {
		return
	}
	return anyToSockaddr(fd, &rsa)
}

func GetsockoptIPMreqn(fd, level, opt int) (*IPMreqn, error) {
	var value IPMreqn
	vallen := _Socklen(SizeofIPMreqn)
	err := getsockopt(fd, level, opt, unsafe.Pointer(&value), &vallen)
	return &value, err
}

func GetsockoptUcred(fd, level, opt int) (*Ucred, error) {
	var value Ucred
	vallen := _Socklen(SizeofUcred)
	err := getsockopt(fd, level, opt, unsafe.Pointer(&value), &vallen)
	return &value, err
}

func GetsockoptTCPInfo(fd, level, opt int) (*TCPInfo, error) {
	var value TCPInfo
	vallen := _Socklen(SizeofTCPInfo)
	err := getsockopt(fd, level, opt, unsafe.Pointer(&value), &vallen)
	return &value, err
}

// GetsockoptString returns the string value of the socket option opt for the
// socket associated with fd at the given socket level.
func GetsockoptString(fd, level, opt int) (string, error) {
	buf := make([]byte, 256)
	vallen := _Socklen(len(buf))
	err := getsockopt(fd, level, opt, unsafe.Pointer(&buf[0]), &vallen)
	if err != nil {
		if err == ERANGE {
			buf = make([]byte, vallen)
			err = getsockopt(fd, level, opt, unsafe.Pointer(&buf[0]), &vallen)
		}
		if err != nil {
			return "", err
		}
	}
	return string(buf[:vallen-1]), nil
}

func GetsockoptTpacketStats(fd, level, opt int) (*TpacketStats, error) {
	var value TpacketStats
	vallen := _Socklen(SizeofTpacketStats)
	err := getsockopt(fd, level, opt, unsafe.Pointer(&value), &vallen)
	return &value, err
}

func GetsockoptTpacketStatsV3(fd, level, opt int) (*TpacketStatsV3, error) {
	var value TpacketStatsV3
	vallen := _Socklen(SizeofTpacketStatsV3)
	err := getsockopt(fd, level, opt, unsafe.Pointer(&value), &vallen)
	return &value, err
}

func SetsockoptIPMreqn(fd, level, opt int, mreq *IPMreqn) (err error) {
	return setsockopt(fd, level, opt, unsafe.Pointer(mreq), unsafe.Sizeof(*mreq))
}

func SetsockoptPacketMreq(fd, level, opt int, mreq *PacketMreq) error {
	return setsockopt(fd, level, opt, unsafe.Pointer(mreq), unsafe.Sizeof(*mreq))
}

// SetsockoptSockFprog attaches a classic BPF or an extended BPF program to a
// socket to filter incoming packets.  See 'man 7 socket' for usage information.
func SetsockoptSockFprog(fd, level, opt int, fprog *SockFprog) error {
	return setsockopt(fd, level, opt, unsafe.Pointer(fprog), unsafe.Sizeof(*fprog))
}

func SetsockoptCanRawFilter(fd, level, opt int, filter []CanFilter) error {
	var p unsafe.Pointer
	if len(filter) > 0 {
		p = unsafe.Pointer(&filter[0])
	}
	return setsockopt(fd, level, opt, p, uintptr(len(filter)*SizeofCanFilter))
}

func SetsockoptTpacketReq(fd, level, opt int, tp *TpacketReq) error {
	return setsockopt(fd, level, opt, unsafe.Pointer(tp), unsafe.Sizeof(*tp))
}

func SetsockoptTpacketReq3(fd, level, opt int, tp *TpacketReq3) error {
	return setsockopt(fd, level, opt, unsafe.Pointer(tp), unsafe.Sizeof(*tp))
}

// Keyctl Commands (http://man7.org/linux/man-pages/man2/keyctl.2.html)

// KeyctlInt calls keyctl commands in which each argument is an int.
// These commands are KEYCTL_REVOKE, KEYCTL_CHOWN, KEYCTL_CLEAR, KEYCTL_LINK,
// KEYCTL_UNLINK, KEYCTL_NEGATE, KEYCTL_SET_REQKEY_KEYRING, KEYCTL_SET_TIMEOUT,
// KEYCTL_ASSUME_AUTHORITY, KEYCTL_SESSION_TO_PARENT, KEYCTL_REJECT,
// KEYCTL_INVALIDATE, and KEYCTL_GET_PERSISTENT.
//sys	KeyctlInt(cmd int, arg2 int, arg3 int, arg4 int, arg5 int) (ret int, err error) = SYS_KEYCTL

// KeyctlBuffer calls keyctl commands in which the third and fourth
// arguments are a buffer and its length, respectively.
// These commands are KEYCTL_UPDATE, KEYCTL_READ, and KEYCTL_INSTANTIATE.
//sys	KeyctlBuffer(cmd int, arg2 int, buf []byte, arg5 int) (ret int, err error) = SYS_KEYCTL

// KeyctlString calls keyctl commands which return a string.
// These commands are KEYCTL_DESCRIBE and KEYCTL_GET_SECURITY.
func KeyctlString(cmd int, id int) (string, error) {
	// We must loop as the string data may change in between the syscalls.
	// We could allocate a large buffer here to reduce the chance that the
	// syscall needs to be called twice; however, this is unnecessary as
	// the performance loss is negligible.
	var buffer []byte
	for {
		// Try to fill the buffer with data
		length, err := KeyctlBuffer(cmd, id, buffer, 0)
		if err != nil {
			return "", err
		}

		// Check if the data was written
		if length <= len(buffer) {
			// Exclude the null terminator
			return string(buffer[:length-1]), nil
		}

		// Make a bigger buffer if needed
		buffer = make([]byte, length)
	}
}

// Keyctl commands with special signatures.

// KeyctlGetKeyringID implements the KEYCTL_GET_KEYRING_ID command.
// See the full documentation at:
// http://man7.org/linux/man-pages/man3/keyctl_get_keyring_ID.3.html
func KeyctlGetKeyringID(id int, create bool) (ringid int, err error) {
	createInt := 0
	if create {
		createInt = 1
	}
	return KeyctlInt(KEYCTL_GET_KEYRING_ID, id, createInt, 0, 0)
}

// KeyctlSetperm implements the KEYCTL_SETPERM command. The perm value is the
// key handle permission mask as described in the "keyctl setperm" section of
// http://man7.org/linux/man-pages/man1/keyctl.1.html.
// See the full documentation at:
// http://man7.org/linux/man-pages/man3/keyctl_setperm.3.html
func KeyctlSetperm(id int, perm uint32) error {
	_, err := KeyctlInt(KEYCTL_SETPERM, id, int(perm), 0, 0)
	return err
}

//sys	keyctlJoin(cmd int, arg2 string) (ret int, err error) = SYS_KEYCTL

// KeyctlJoinSessionKeyring implements the KEYCTL_JOIN_SESSION_KEYRING command.
// See the full documentation at:
// http://man7.org/linux/man-pages/man3/keyctl_join_session_keyring.3.html
func KeyctlJoinSessionKeyring(name string) (ringid int, err error) {
	return keyctlJoin(KEYCTL_JOIN_SESSION_KEYRING, name)
}

//sys	keyctlSearch(cmd int, arg2 int, arg3 string, arg4 string, arg5 int) (ret int, err error) = SYS_KEYCTL

// KeyctlSearch implements the KEYCTL_SEARCH command.
// See the full documentation at:
// http://man7.org/linux/man-pages/man3/keyctl_search.3.html
func KeyctlSearch(ringid int, keyType, description string, destRingid int) (id int, err error) {
	return keyctlSearch(KEYCTL_SEARCH, ringid, keyType, description, destRingid)
}

//sys	keyctlIOV(cmd int, arg2 int, payload []Iovec, arg5 int) (err error) = SYS_KEYCTL

// KeyctlInstantiateIOV implements the KEYCTL_INSTANTIATE_IOV command. This
// command is similar to KEYCTL_INSTANTIATE, except that the payload is a slice
// of Iovec (each of which represents a buffer) instead of a single buffer.
// See the full documentation at:
// http://man7.org/linux/man-pages/man3/keyctl_instantiate_iov.3.html
func KeyctlInstantiateIOV(id int, payload []Iovec, ringid int) error {
	return keyctlIOV(KEYCTL_INSTANTIATE_IOV, id, payload, ringid)
}

//sys	keyctlDH(cmd int, arg2 *KeyctlDHParams, buf []byte) (ret int, err error) = SYS_KEYCTL

// KeyctlDHCompute implements the KEYCTL_DH_COMPUTE command. This command
// computes a Diffie-Hellman shared secret based on the provide params. The
// secret is written to the provided buffer and the returned size is the number
// of bytes written (returning an error if there is insufficient space in the
// buffer). If a nil buffer is passed in, this function returns the minimum
// buffer length needed to store the appropriate data. Note that this differs
// from KEYCTL_READ's behavior which always returns the requested payload size.
// See the full documentation at:
// http://man7.org/linux/man-pages/man3/keyctl_dh_compute.3.html
func KeyctlDHCompute(params *KeyctlDHParams, buffer []byte) (size int, err error) {
	return keyctlDH(KEYCTL_DH_COMPUTE, params, buffer)
}

func Recvmsg(fd int, p, oob []byte, flags int) (n, oobn int, recvflags int, from Sockaddr, err error) {
	var msg Msghdr
	var rsa RawSockaddrAny
	msg.Name = (*byte)(unsafe.Pointer(&rsa))
	msg.Namelen = uint32(SizeofSockaddrAny)
	var iov Iovec
	if len(p) > 0 {
		iov.Base = &p[0]
		iov.SetLen(len(p))
	}
	var dummy byte
	if len(oob) > 0 {
		if len(p) == 0 {
			var sockType int
			sockType, err = GetsockoptInt(fd, SOL_SOCKET, SO_TYPE)
			if err != nil {
				return
			}
			// receive at least one normal byte
			if sockType != SOCK_DGRAM {
				iov.Base = &dummy
				iov.SetLen(1)
			}
		}
		msg.Control = &oob[0]
		msg.SetControllen(len(oob))
	}
	msg.Iov = &iov
	msg.Iovlen = 1
	if n, err = recvmsg(fd, &msg, flags); err != nil {
		return
	}
	oobn = int(msg.Controllen)
	recvflags = int(msg.Flags)
	// source address is only specified if the socket is unconnected
	if rsa.Addr.Family != AF_UNSPEC {
		from, err = anyToSockaddr(fd, &rsa)
	}
	return
}

func Sendmsg(fd int, p, oob []byte, to Sockaddr, flags int) (err error) {
	_, err = SendmsgN(fd, p, oob, to, flags)
	return
}

func SendmsgN(fd int, p, oob []byte, to Sockaddr, flags int) (n int, err error) {
	var ptr unsafe.Pointer
	var salen _Socklen
	if to != nil {
		var err error
		ptr, salen, err = to.sockaddr()
		if err != nil {
			return 0, err
		}
	}
	var msg Msghdr
	msg.Name = (*byte)(ptr)
	msg.Namelen = uint32(salen)
	var iov Iovec
	if len(p) > 0 {
		iov.Base = &p[0]
		iov.SetLen(len(p))
	}
	var dummy byte
	if len(oob) > 0 {
		if len(p) == 0 {
			var sockType int
			sockType, err = GetsockoptInt(fd, SOL_SOCKET, SO_TYPE)
			if err != nil {
				return 0, err
			}
			// send at least one normal byte
			if sockType != SOCK_DGRAM {
				iov.Base = &dummy
				iov.SetLen(1)
			}
		}
		msg.Control = &oob[0]
		msg.SetControllen(len(oob))
	}
	msg.Iov = &iov
	msg.Iovlen = 1
	if n, err = sendmsg(fd, &msg, flags); err != nil {
		return 0, err
	}
	if len(oob) > 0 && len(p) == 0 {
		n = 0
	}
	return n, nil
}

// BindToDevice binds the socket associated with fd to device.
func BindToDevice(fd int, device string) (err error) {
	return SetsockoptString(fd, SOL_SOCKET, SO_BINDTODEVICE, device)
}

//sys	ptrace(request int, pid int, addr uintptr, data uintptr) (err error)

func ptracePeek(req int, pid int, addr uintptr, out []byte) (count int, err error) {
	// The peek requests are machine-size oriented, so we wrap it
	// to retrieve arbitrary-length data.

	// The ptrace syscall differs from glibc's ptrace.
	// Peeks returns the word in *data, not as the return value.

	var buf [SizeofPtr]byte

	// Leading edge. PEEKTEXT/PEEKDATA don't require aligned
	// access (PEEKUSER warns that it might), but if we don't
	// align our reads, we might straddle an unmapped page
	// boundary and not get the bytes leading up to the page
	// boundary.
	n := 0
	if addr%SizeofPtr != 0 {
		err = ptrace(req, pid, addr-addr%SizeofPtr, uintptr(unsafe.Pointer(&buf[0])))
		if err != nil {
			return 0, err
		}
		n += copy(out, buf[addr%SizeofPtr:])
		out = out[n:]
	}

	// Remainder.
	for len(out) > 0 {
		// We use an internal buffer to guarantee alignment.
		// It's not documented if this is necessary, but we're paranoid.
		err = ptrace(req, pid, addr+uintptr(n), uintptr(unsafe.Pointer(&buf[0])))
		if err != nil {
			return n, err
		}
		copied := copy(out, buf[0:])
		n += copied
		out = out[copied:]
	}

	return n, nil
}

func PtracePeekText(pid int, addr uintptr, out []byte) (count int, err error) {
	return ptracePeek(PTRACE_PEEKTEXT, pid, addr, out)
}

func PtracePeekData(pid int, addr uintptr, out []byte) (count int, err error) {
	return ptracePeek(PTRACE_PEEKDATA, pid, addr, out)
}

func PtracePeekUser(pid int, addr uintptr, out []byte) (count int, err error) {
	return ptracePeek(PTRACE_PEEKUSR, pid, addr, out)
}

func ptracePoke(pokeReq int, peekReq int, pid int, addr uintptr, data []byte) (count int, err error) {
	// As for ptracePeek, we need to align our accesses to deal
	// with the possibility of straddling an invalid page.

	// Leading edge.
	n := 0
	if addr%SizeofPtr != 0 {
		var buf [SizeofPtr]byte
		err = ptrace(peekReq, pid, addr-addr%SizeofPtr, uintptr(unsafe.Pointer(&buf[0])))
		if err != nil {
			return 0, err
		}
		n += copy(buf[addr%SizeofPtr:], data)
		word := *((*uintptr)(unsafe.Pointer(&buf[0])))
		err = ptrace(pokeReq, pid, addr-addr%SizeofPtr, word)
		if err != nil {
			return 0, err
		}
		data = data[n:]
	}

	// Interior.
	for len(data) > SizeofPtr {
		word := *((*uintptr)(unsafe.Pointer(&data[0])))
		err = ptrace(pokeReq, pid, addr+uintptr(n), word)
		if err != nil {
			return n, err
		}
		n += SizeofPtr
		data = data[SizeofPtr:]
	}

	// Trailing edge.
	if len(data) > 0 {
		var buf [SizeofPtr]byte
		err = ptrace(peekReq, pid, addr+uintptr(n), uintptr(unsafe.Pointer(&buf[0])))
		if err != nil {
			return n, err
		}
		copy(buf[0:], data)
		word := *((*uintptr)(unsafe.Pointer(&buf[0])))
		err = ptrace(pokeReq, pid, addr+uintptr(n), word)
		if err != nil {
			return n, err
		}
		n += len(data)
	}

	return n, nil
}

func PtracePokeText(pid int, addr uintptr, data []byte) (count int, err error) {
	return ptracePoke(PTRACE_POKETEXT, PTRACE_PEEKTEXT, pid, addr, data)
}

func PtracePokeData(pid int, addr uintptr, data []byte) (count int, err error) {
	return ptracePoke(PTRACE_POKEDATA, PTRACE_PEEKDATA, pid, addr, data)
}

func PtracePokeUser(pid int, addr uintptr, data []byte) (count int, err error) {
	return ptracePoke(PTRACE_POKEUSR, PTRACE_PEEKUSR, pid, addr, data)
}

func PtraceGetRegs(pid int, regsout *PtraceRegs) (err error) {
	return ptrace(PTRACE_GETREGS, pid, 0, uintptr(unsafe.Pointer(regsout)))
}

func PtraceSetRegs(pid int, regs *PtraceRegs) (err error) {
	return ptrace(PTRACE_SETREGS, pid, 0, uintptr(unsafe.Pointer(regs)))
}

func PtraceSetOptions(pid int, options int) (err error) {
	return ptrace(PTRACE_SETOPTIONS, pid, 0, uintptr(options))
}

func PtraceGetEventMsg(pid int) (msg uint, err error) {
	var data _C_long
	err = ptrace(PTRACE_GETEVENTMSG, pid, 0, uintptr(unsafe.Pointer(&data)))
	msg = uint(data)
	return
}

func PtraceCont(pid int, signal int) (err error) {
	return ptrace(PTRACE_CONT, pid, 0, uintptr(signal))
}

func PtraceSyscall(pid int, signal int) (err error) {
	return ptrace(PTRACE_SYSCALL, pid, 0, uintptr(signal))
}

func PtraceSingleStep(pid int) (err error) { return ptrace(PTRACE_SINGLESTEP, pid, 0, 0) }

func PtraceAttach(pid int) (err error) { return ptrace(PTRACE_ATTACH, pid, 0, 0) }

func PtraceDetach(pid int) (err error) { return ptrace(PTRACE_DETACH, pid, 0, 0) }

//sys	reboot(magic1 uint, magic2 uint, cmd int, arg string) (err error)

func Reboot(cmd int) (err error) {
	return reboot(LINUX_REBOOT_MAGIC1, LINUX_REBOOT_MAGIC2, cmd, "")
}

<<<<<<< HEAD
func direntIno(buf []byte) (uint64, bool) {
	return readInt(buf, unsafe.Offsetof(Dirent{}.Ino), unsafe.Sizeof(Dirent{}.Ino))
}

func direntReclen(buf []byte) (uint64, bool) {
	return readInt(buf, unsafe.Offsetof(Dirent{}.Reclen), unsafe.Sizeof(Dirent{}.Reclen))
}

func direntNamlen(buf []byte) (uint64, bool) {
	reclen, ok := direntReclen(buf)
	if !ok {
		return 0, false
	}
	return reclen - uint64(unsafe.Offsetof(Dirent{}.Name)), true
}

=======
>>>>>>> cdffdadf
//sys	mount(source string, target string, fstype string, flags uintptr, data *byte) (err error)

func Mount(source string, target string, fstype string, flags uintptr, data string) (err error) {
	// Certain file systems get rather angry and EINVAL if you give
	// them an empty string of data, rather than NULL.
	if data == "" {
		return mount(source, target, fstype, flags, nil)
	}
	datap, err := BytePtrFromString(data)
	if err != nil {
		return err
	}
	return mount(source, target, fstype, flags, datap)
}

func Sendfile(outfd int, infd int, offset *int64, count int) (written int, err error) {
	if raceenabled {
		raceReleaseMerge(unsafe.Pointer(&ioSync))
	}
	return sendfile(outfd, infd, offset, count)
}

// Sendto
// Recvfrom
// Socketpair

/*
 * Direct access
 */
//sys	Acct(path string) (err error)
//sys	AddKey(keyType string, description string, payload []byte, ringid int) (id int, err error)
//sys	Adjtimex(buf *Timex) (state int, err error)
//sys	Capget(hdr *CapUserHeader, data *CapUserData) (err error)
//sys	Capset(hdr *CapUserHeader, data *CapUserData) (err error)
//sys	Chdir(path string) (err error)
//sys	Chroot(path string) (err error)
//sys	ClockGetres(clockid int32, res *Timespec) (err error)
//sys	ClockGettime(clockid int32, time *Timespec) (err error)
//sys	ClockNanosleep(clockid int32, flags int, request *Timespec, remain *Timespec) (err error)
//sys	Close(fd int) (err error)
//sys	CopyFileRange(rfd int, roff *int64, wfd int, woff *int64, len int, flags int) (n int, err error)
//sys	DeleteModule(name string, flags int) (err error)
//sys	Dup(oldfd int) (fd int, err error)
//sys	Dup3(oldfd int, newfd int, flags int) (err error)
//sysnb	EpollCreate1(flag int) (fd int, err error)
//sysnb	EpollCtl(epfd int, op int, fd int, event *EpollEvent) (err error)
//sys	Eventfd(initval uint, flags int) (fd int, err error) = SYS_EVENTFD2
//sys	Exit(code int) = SYS_EXIT_GROUP
//sys	Fallocate(fd int, mode uint32, off int64, len int64) (err error)
//sys	Fchdir(fd int) (err error)
//sys	Fchmod(fd int, mode uint32) (err error)
//sys	Fchownat(dirfd int, path string, uid int, gid int, flags int) (err error)
//sys	fcntl(fd int, cmd int, arg int) (val int, err error)
//sys	Fdatasync(fd int) (err error)
//sys	Fgetxattr(fd int, attr string, dest []byte) (sz int, err error)
//sys	FinitModule(fd int, params string, flags int) (err error)
//sys	Flistxattr(fd int, dest []byte) (sz int, err error)
//sys	Flock(fd int, how int) (err error)
//sys	Fremovexattr(fd int, attr string) (err error)
//sys	Fsetxattr(fd int, attr string, dest []byte, flags int) (err error)
//sys	Fsync(fd int) (err error)
//sys	Getdents(fd int, buf []byte) (n int, err error) = SYS_GETDENTS64
//sysnb	Getpgid(pid int) (pgid int, err error)

func Getpgrp() (pid int) {
	pid, _ = Getpgid(0)
	return
}

//sysnb	Getpid() (pid int)
//sysnb	Getppid() (ppid int)
//sys	Getpriority(which int, who int) (prio int, err error)
//sys	Getrandom(buf []byte, flags int) (n int, err error)
//sysnb	Getrusage(who int, rusage *Rusage) (err error)
//sysnb	Getsid(pid int) (sid int, err error)
//sysnb	Gettid() (tid int)
//sys	Getxattr(path string, attr string, dest []byte) (sz int, err error)
//sys	InitModule(moduleImage []byte, params string) (err error)
//sys	InotifyAddWatch(fd int, pathname string, mask uint32) (watchdesc int, err error)
//sysnb	InotifyInit1(flags int) (fd int, err error)
//sysnb	InotifyRmWatch(fd int, watchdesc uint32) (success int, err error)
//sysnb	Kill(pid int, sig syscall.Signal) (err error)
//sys	Klogctl(typ int, buf []byte) (n int, err error) = SYS_SYSLOG
//sys	Lgetxattr(path string, attr string, dest []byte) (sz int, err error)
//sys	Listxattr(path string, dest []byte) (sz int, err error)
//sys	Llistxattr(path string, dest []byte) (sz int, err error)
//sys	Lremovexattr(path string, attr string) (err error)
//sys	Lsetxattr(path string, attr string, data []byte, flags int) (err error)
//sys	MemfdCreate(name string, flags int) (fd int, err error)
//sys	Mkdirat(dirfd int, path string, mode uint32) (err error)
//sys	Mknodat(dirfd int, path string, mode uint32, dev int) (err error)
//sys	Nanosleep(time *Timespec, leftover *Timespec) (err error)
//sys	PerfEventOpen(attr *PerfEventAttr, pid int, cpu int, groupFd int, flags int) (fd int, err error)
//sys	PivotRoot(newroot string, putold string) (err error) = SYS_PIVOT_ROOT
//sysnb prlimit(pid int, resource int, newlimit *Rlimit, old *Rlimit) (err error) = SYS_PRLIMIT64
//sys   Prctl(option int, arg2 uintptr, arg3 uintptr, arg4 uintptr, arg5 uintptr) (err error)
//sys	Pselect(nfd int, r *FdSet, w *FdSet, e *FdSet, timeout *Timespec, sigmask *Sigset_t) (n int, err error) = SYS_PSELECT6
//sys	read(fd int, p []byte) (n int, err error)
//sys	Removexattr(path string, attr string) (err error)
//sys	Renameat2(olddirfd int, oldpath string, newdirfd int, newpath string, flags uint) (err error)
//sys	RequestKey(keyType string, description string, callback string, destRingid int) (id int, err error)
//sys	Setdomainname(p []byte) (err error)
//sys	Sethostname(p []byte) (err error)
//sysnb	Setpgid(pid int, pgid int) (err error)
//sysnb	Setsid() (pid int, err error)
//sysnb	Settimeofday(tv *Timeval) (err error)
//sys	Setns(fd int, nstype int) (err error)

// issue 1435.
// On linux Setuid and Setgid only affects the current thread, not the process.
// This does not match what most callers expect so we must return an error
// here rather than letting the caller think that the call succeeded.

func Setuid(uid int) (err error) {
	return EOPNOTSUPP
}

func Setgid(uid int) (err error) {
	return EOPNOTSUPP
}

func Signalfd(fd int, sigmask *Sigset_t, flags int) (newfd int, err error) {
	return signalfd(fd, sigmask, _C__NSIG/8, flags)
}

//sys	Setpriority(which int, who int, prio int) (err error)
//sys	Setxattr(path string, attr string, data []byte, flags int) (err error)
//sys	signalfd(fd int, sigmask *Sigset_t, maskSize uintptr, flags int) (newfd int, err error) = SYS_SIGNALFD4
//sys	Statx(dirfd int, path string, flags int, mask int, stat *Statx_t) (err error)
//sys	Sync()
//sys	Syncfs(fd int) (err error)
//sysnb	Sysinfo(info *Sysinfo_t) (err error)
//sys	Tee(rfd int, wfd int, len int, flags int) (n int64, err error)
//sysnb	Tgkill(tgid int, tid int, sig syscall.Signal) (err error)
//sysnb	Times(tms *Tms) (ticks uintptr, err error)
//sysnb	Umask(mask int) (oldmask int)
//sysnb	Uname(buf *Utsname) (err error)
//sys	Unmount(target string, flags int) (err error) = SYS_UMOUNT2
//sys	Unshare(flags int) (err error)
//sys	write(fd int, p []byte) (n int, err error)
//sys	exitThread(code int) (err error) = SYS_EXIT
//sys	readlen(fd int, p *byte, np int) (n int, err error) = SYS_READ
//sys	writelen(fd int, p *byte, np int) (n int, err error) = SYS_WRITE

// mmap varies by architecture; see syscall_linux_*.go.
//sys	munmap(addr uintptr, length uintptr) (err error)

var mapper = &mmapper{
	active: make(map[*byte][]byte),
	mmap:   mmap,
	munmap: munmap,
}

func Mmap(fd int, offset int64, length int, prot int, flags int) (data []byte, err error) {
	return mapper.Mmap(fd, offset, length, prot, flags)
}

func Munmap(b []byte) (err error) {
	return mapper.Munmap(b)
}

//sys	Madvise(b []byte, advice int) (err error)
//sys	Mprotect(b []byte, prot int) (err error)
//sys	Mlock(b []byte) (err error)
//sys	Mlockall(flags int) (err error)
//sys	Msync(b []byte, flags int) (err error)
//sys	Munlock(b []byte) (err error)
//sys	Munlockall() (err error)

// Vmsplice splices user pages from a slice of Iovecs into a pipe specified by fd,
// using the specified flags.
func Vmsplice(fd int, iovs []Iovec, flags int) (int, error) {
	var p unsafe.Pointer
	if len(iovs) > 0 {
		p = unsafe.Pointer(&iovs[0])
	}

	n, _, errno := Syscall6(SYS_VMSPLICE, uintptr(fd), uintptr(p), uintptr(len(iovs)), uintptr(flags), 0, 0)
	if errno != 0 {
		return 0, syscall.Errno(errno)
	}

	return int(n), nil
}

//sys	faccessat(dirfd int, path string, mode uint32) (err error)

func Faccessat(dirfd int, path string, mode uint32, flags int) (err error) {
	if flags & ^(AT_SYMLINK_NOFOLLOW|AT_EACCESS) != 0 {
		return EINVAL
	}

	// The Linux kernel faccessat system call does not take any flags.
	// The glibc faccessat implements the flags itself; see
	// https://sourceware.org/git/?p=glibc.git;a=blob;f=sysdeps/unix/sysv/linux/faccessat.c;hb=HEAD
	// Because people naturally expect syscall.Faccessat to act
	// like C faccessat, we do the same.

	if flags == 0 {
		return faccessat(dirfd, path, mode)
	}

	var st Stat_t
	if err := Fstatat(dirfd, path, &st, flags&AT_SYMLINK_NOFOLLOW); err != nil {
		return err
	}

	mode &= 7
	if mode == 0 {
		return nil
	}

	var uid int
	if flags&AT_EACCESS != 0 {
		uid = Geteuid()
	} else {
		uid = Getuid()
	}

	if uid == 0 {
		if mode&1 == 0 {
			// Root can read and write any file.
			return nil
		}
		if st.Mode&0111 != 0 {
			// Root can execute any file that anybody can execute.
			return nil
		}
		return EACCES
	}

	var fmode uint32
	if uint32(uid) == st.Uid {
		fmode = (st.Mode >> 6) & 7
	} else {
		var gid int
		if flags&AT_EACCESS != 0 {
			gid = Getegid()
		} else {
			gid = Getgid()
		}

		if uint32(gid) == st.Gid {
			fmode = (st.Mode >> 3) & 7
		} else {
			fmode = st.Mode & 7
		}
	}

	if fmode&mode == mode {
		return nil
	}

	return EACCES
}

//sys nameToHandleAt(dirFD int, pathname string, fh *fileHandle, mountID *_C_int, flags int) (err error) = SYS_NAME_TO_HANDLE_AT
//sys openByHandleAt(mountFD int, fh *fileHandle, flags int) (fd int, err error) = SYS_OPEN_BY_HANDLE_AT

// fileHandle is the argument to nameToHandleAt and openByHandleAt. We
// originally tried to generate it via unix/linux/types.go with "type
// fileHandle C.struct_file_handle" but that generated empty structs
// for mips64 and mips64le. Instead, hard code it for now (it's the
// same everywhere else) until the mips64 generator issue is fixed.
type fileHandle struct {
	Bytes uint32
	Type  int32
}

// FileHandle represents the C struct file_handle used by
// name_to_handle_at (see NameToHandleAt) and open_by_handle_at (see
// OpenByHandleAt).
type FileHandle struct {
	*fileHandle
}

// NewFileHandle constructs a FileHandle.
func NewFileHandle(handleType int32, handle []byte) FileHandle {
	const hdrSize = unsafe.Sizeof(fileHandle{})
	buf := make([]byte, hdrSize+uintptr(len(handle)))
	copy(buf[hdrSize:], handle)
	fh := (*fileHandle)(unsafe.Pointer(&buf[0]))
	fh.Type = handleType
	fh.Bytes = uint32(len(handle))
	return FileHandle{fh}
}

func (fh *FileHandle) Size() int   { return int(fh.fileHandle.Bytes) }
func (fh *FileHandle) Type() int32 { return fh.fileHandle.Type }
func (fh *FileHandle) Bytes() []byte {
	n := fh.Size()
	if n == 0 {
		return nil
	}
	return (*[1 << 30]byte)(unsafe.Pointer(uintptr(unsafe.Pointer(&fh.fileHandle.Type)) + 4))[:n:n]
}

// NameToHandleAt wraps the name_to_handle_at system call; it obtains
// a handle for a path name.
func NameToHandleAt(dirfd int, path string, flags int) (handle FileHandle, mountID int, err error) {
	var mid _C_int
	// Try first with a small buffer, assuming the handle will
	// only be 32 bytes.
	size := uint32(32 + unsafe.Sizeof(fileHandle{}))
	didResize := false
	for {
		buf := make([]byte, size)
		fh := (*fileHandle)(unsafe.Pointer(&buf[0]))
		fh.Bytes = size - uint32(unsafe.Sizeof(fileHandle{}))
		err = nameToHandleAt(dirfd, path, fh, &mid, flags)
		if err == EOVERFLOW {
			if didResize {
				// We shouldn't need to resize more than once
				return
			}
			didResize = true
			size = fh.Bytes + uint32(unsafe.Sizeof(fileHandle{}))
			continue
		}
		if err != nil {
			return
		}
		return FileHandle{fh}, int(mid), nil
	}
}

// OpenByHandleAt wraps the open_by_handle_at system call; it opens a
// file via a handle as previously returned by NameToHandleAt.
func OpenByHandleAt(mountFD int, handle FileHandle, flags int) (fd int, err error) {
	return openByHandleAt(mountFD, handle.fileHandle, flags)
}

/*
 * Unimplemented
 */
// AfsSyscall
// Alarm
// ArchPrctl
// Brk
// ClockNanosleep
// ClockSettime
// Clone
// EpollCtlOld
// EpollPwait
// EpollWaitOld
// Execve
// Fork
// Futex
// GetKernelSyms
// GetMempolicy
// GetRobustList
// GetThreadArea
// Getitimer
// Getpmsg
// IoCancel
// IoDestroy
// IoGetevents
// IoSetup
// IoSubmit
// IoprioGet
// IoprioSet
// KexecLoad
// LookupDcookie
// Mbind
// MigratePages
// Mincore
// ModifyLdt
// Mount
// MovePages
// MqGetsetattr
// MqNotify
// MqOpen
// MqTimedreceive
// MqTimedsend
// MqUnlink
// Mremap
// Msgctl
// Msgget
// Msgrcv
// Msgsnd
// Nfsservctl
// Personality
// Pselect6
// Ptrace
// Putpmsg
// Quotactl
// Readahead
// Readv
// RemapFilePages
// RestartSyscall
// RtSigaction
// RtSigpending
// RtSigprocmask
// RtSigqueueinfo
// RtSigreturn
// RtSigsuspend
// RtSigtimedwait
// SchedGetPriorityMax
// SchedGetPriorityMin
// SchedGetparam
// SchedGetscheduler
// SchedRrGetInterval
// SchedSetparam
// SchedYield
// Security
// Semctl
// Semget
// Semop
// Semtimedop
// SetMempolicy
// SetRobustList
// SetThreadArea
// SetTidAddress
// Shmat
// Shmctl
// Shmdt
// Shmget
// Sigaltstack
// Swapoff
// Swapon
// Sysfs
// TimerCreate
// TimerDelete
// TimerGetoverrun
// TimerGettime
// TimerSettime
// Timerfd
// Tkill (obsolete)
// Tuxcall
// Umount2
// Uselib
// Utimensat
// Vfork
// Vhangup
// Vserver
// Waitid
// _Sysctl<|MERGE_RESOLUTION|>--- conflicted
+++ resolved
@@ -1413,25 +1413,6 @@
 	return reboot(LINUX_REBOOT_MAGIC1, LINUX_REBOOT_MAGIC2, cmd, "")
 }
 
-<<<<<<< HEAD
-func direntIno(buf []byte) (uint64, bool) {
-	return readInt(buf, unsafe.Offsetof(Dirent{}.Ino), unsafe.Sizeof(Dirent{}.Ino))
-}
-
-func direntReclen(buf []byte) (uint64, bool) {
-	return readInt(buf, unsafe.Offsetof(Dirent{}.Reclen), unsafe.Sizeof(Dirent{}.Reclen))
-}
-
-func direntNamlen(buf []byte) (uint64, bool) {
-	reclen, ok := direntReclen(buf)
-	if !ok {
-		return 0, false
-	}
-	return reclen - uint64(unsafe.Offsetof(Dirent{}.Name)), true
-}
-
-=======
->>>>>>> cdffdadf
 //sys	mount(source string, target string, fstype string, flags uintptr, data *byte) (err error)
 
 func Mount(source string, target string, fstype string, flags uintptr, data string) (err error) {
