--- conflicted
+++ resolved
@@ -408,13 +408,4 @@
 	SYS_IO_URING_SETUP               = 4425
 	SYS_IO_URING_ENTER               = 4426
 	SYS_IO_URING_REGISTER            = 4427
-<<<<<<< HEAD
-	SYS_OPEN_TREE                    = 4428
-	SYS_MOVE_MOUNT                   = 4429
-	SYS_FSOPEN                       = 4430
-	SYS_FSCONFIG                     = 4431
-	SYS_FSMOUNT                      = 4432
-	SYS_FSPICK                       = 4433
-=======
->>>>>>> cdffdadf
 )