--- conflicted
+++ resolved
@@ -19,10 +19,6 @@
 import (
 	"context"
 	"errors"
-<<<<<<< HEAD
-=======
-	"fmt"
->>>>>>> a7a10932
 	"strings"
 	"time"
 
@@ -42,11 +38,6 @@
 	ErrKubectlConnection = errors.New("kubectl connection error")
 )
 
-var (
-	kubectlKilledErr     = errors.New("kubectl killed due to timeout")
-	kubectlConnectionErr = errors.New("kubectl connection error")
-)
-
 type Deployment struct {
 	*Base
 	deadline time.Duration
@@ -56,7 +47,16 @@
 	return d.deadline
 }
 
-<<<<<<< HEAD
+func (d *Deployment) UpdateStatus(details string, err error) {
+	updated := newStatus(details, err)
+	if !d.status.Equal(updated) {
+		d.status = updated
+		if strings.Contains(details, rollOutSuccess) || isErrAndNotRetryAble(err) {
+			d.done = true
+		}
+	}
+}
+
 func NewDeployment(name string, ns string, deadline time.Duration) *Deployment {
 	return &Deployment{
 		Base: &Base{
@@ -73,75 +73,8 @@
 	kubeCtl := kubectl.NewFromRunContext(runCtx)
 	b, err := kubeCtl.RunOut(ctx, "rollout", "status", "deployment", d.name, "--namespace", d.namespace, "--watch=false")
 	details := string(b)
-	err = parseKubectlError(err)
+	err = parseKubectlRolloutError(err)
 	d.UpdateStatus(details, err)
-	if strings.Contains(details, "successfully rolled out") || isErrAndNotRetriable(err) {
-		d.done = true
-	}
-}
-
-func parseKubectlError(err error) error {
-	if err == nil {
-		return err
-	}
-	if strings.Contains(err.Error(), "Unable to connect to the server") {
-		return kubectlConnectionErr
-	}
-	if strings.Contains(err.Error(), "signal: killed") {
-		return kubectlKilledErr
-	}
-	return err
-}
-
-func isErrAndNotRetriable(err error) bool {
-	if err == nil {
-		return false
-=======
-func (d *Deployment) Status() Status {
-	return d.status
-}
-
-func (d *Deployment) UpdateStatus(details string, err error) {
-	updated := newStatus(details, err)
-	if !d.status.Equal(updated) {
-		d.status = updated
-		if strings.Contains(details, rollOutSuccess) || isErrAndNotRetryAble(err) {
-			d.done = true
-		}
-	}
-}
-
-func (d *Deployment) IsStatusComplete() bool {
-	return d.done
-}
-
-func (d *Deployment) ReportSinceLastUpdated() string {
-	if d.status.reported {
-		return ""
->>>>>>> a7a10932
-	}
-	return err != kubectlConnectionErr
-}
-
-<<<<<<< HEAD
-func (d *Deployment) MarkDone() {
-	d.done = true
-=======
-func (d *Deployment) CheckStatus(ctx context.Context, runCtx *runcontext.RunContext) {
-	cli := kubectl.NewFromRunContext(runCtx)
-	b, err := cli.RunOut(ctx, "rollout", "status", "deployment", d.name, "--namespace", d.namespace, "--watch=false")
-	err = parseKubectlRolloutError(err)
-	d.UpdateStatus(string(b), err)
-}
-
-func NewDeployment(name string, ns string, deadline time.Duration) *Deployment {
-	return &Deployment{
-		name:      name,
-		namespace: ns,
-		rType:     deploymentType,
-		deadline:  deadline,
-		status:    newStatus("", nil),
-	}
 }
 
 func parseKubectlRolloutError(err error) error {
@@ -162,5 +95,4 @@
 		return false
 	}
 	return err != ErrKubectlConnection
->>>>>>> a7a10932
 }