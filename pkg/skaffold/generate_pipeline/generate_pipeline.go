/*
Copyright 2019 The Skaffold Authors

Licensed under the Apache License, Version 2.0 (the "License");
you may not use this file except in compliance with the License.
You may obtain a copy of the License at

    http://www.apache.org/licenses/LICENSE-2.0

Unless required by applicable law or agreed to in writing, software
distributed under the License is distributed on an "AS IS" BASIS,
WITHOUT WARRANTIES OR CONDITIONS OF ANY KIND, either express or implied.
See the License for the specific language governing permissions and
limitations under the License.
*/

package generatepipeline

import (
	"bytes"
	"encoding/json"
	"fmt"
	"io"
	"os"
	"os/exec"
	"strings"

	"github.com/ghodss/yaml"
	"github.com/pkg/errors"

	tekton "github.com/tektoncd/pipeline/pkg/apis/pipeline/v1alpha1"

	"github.com/GoogleContainerTools/skaffold/pkg/skaffold/pipeline"
	"github.com/GoogleContainerTools/skaffold/pkg/skaffold/schema/latest"
)

// ConfigFile keeps track of config files and their corresponding SkaffoldConfigs and generated Profiles
type ConfigFile struct {
	Path    string
	Config  *latest.SkaffoldConfig
	Profile *latest.Profile
}

func Yaml(out io.Writer, configFiles []*ConfigFile) (*bytes.Buffer, error) {
	// Generate git resource for pipeline
	gitResource, err := generateGitResource()
	if err != nil {
		return nil, errors.Wrap(err, "generating git resource for pipeline")
	}

	// Generate build task for pipeline
	var tasks []*tekton.Task
	buildTasks, err := generateBuildTasks(configFiles)
	if err != nil {
		return nil, errors.Wrap(err, "generating build task")
	}
	tasks = append(tasks, buildTasks...)

	// Generate deploy task for pipeline
	deployTasks, err := generateDeployTasks(configFiles)
	if err != nil {
		return nil, errors.Wrap(err, "generating deploy task")
	}
	tasks = append(tasks, deployTasks...)

	// Generate pipeline from git resource and tasks
	pipeline, err := generatePipeline(tasks)
	if err != nil {
		return nil, errors.Wrap(err, "generating tekton pipeline")
	}

	// json.Marshal all pieces of pipeline, then convert all jsons to yamls
	var jsons [][]byte
	bGitResource, err := json.Marshal(gitResource)
	if err != nil {
		return nil, errors.Wrap(err, "marshaling git resource")
	}
	jsons = append(jsons, bGitResource)
	for _, task := range tasks {
		bTask, err := json.Marshal(task)
		if err != nil {
			return nil, errors.Wrap(err, "marshaling task")
		}
		jsons = append(jsons, bTask)
	}
	bPipeline, err := json.Marshal(pipeline)
	if err != nil {
		return nil, errors.Wrap(err, "marshaling pipeline")
	}
	jsons = append(jsons, bPipeline)

	output := bytes.NewBuffer([]byte{})
	for _, item := range jsons {
		itemYaml, err := yaml.JSONToYAML(item)
		if err != nil {
			return nil, errors.Wrap(err, "converting jsons to yamls")
		}
		output.Write(append(itemYaml, []byte("---\n")...))
	}
	return output, nil
}

func generateGitResource() (*tekton.PipelineResource, error) {
	// Get git repo url
	gitURL := os.Getenv("PIPELINE_GIT_URL")
	if gitURL == "" {
		getGitRepo := exec.Command("git", "config", "--get", "remote.origin.url")
		bGitRepo, err := getGitRepo.Output()
		if err != nil {
			return nil, errors.Wrap(err, "getting git repo from git config")
		}
		gitURL = string(bGitRepo)
	}

	return pipeline.NewGitResource("source-git", gitURL), nil
}

<<<<<<< HEAD
=======
func generateBuildTask(configFile *ConfigFile) (*tekton.Task, error) {
	buildConfig := configFile.Profile.Build
	if len(buildConfig.Artifacts) == 0 {
		return nil, errors.New("no artifacts to build")
	}

	skaffoldVersion := os.Getenv("PIPELINE_SKAFFOLD_VERSION")
	if skaffoldVersion == "" {
		skaffoldVersion = version.Get().Version
	}

	resources := []tekton.TaskResource{
		{
			Name: "source",
			Type: tekton.PipelineResourceTypeGit,
		},
	}
	inputs := &tekton.Inputs{Resources: resources}
	outputs := &tekton.Outputs{Resources: resources}
	steps := []corev1.Container{
		{
			Name:       "run-build",
			Image:      fmt.Sprintf("gcr.io/k8s-skaffold/skaffold:%s", skaffoldVersion),
			WorkingDir: "/workspace/source",
			Command:    []string{"skaffold", "build"},
			Args: []string{
				"--filename", configFile.Path,
				"--profile", "oncluster",
				"--file-output", "build.out",
			},
		},
	}

	// Add secret volume mounting for artifacts that need to be built with kaniko
	var volumes []corev1.Volume
	if buildConfig.Artifacts[0].KanikoArtifact != nil {
		volumes = []corev1.Volume{
			{
				Name: kanikoSecretName,
				VolumeSource: corev1.VolumeSource{
					Secret: &corev1.SecretVolumeSource{
						SecretName: kanikoSecretName,
					},
				},
			},
		}
		steps[0].VolumeMounts = []corev1.VolumeMount{
			{
				Name:      kanikoSecretName,
				MountPath: "/secret",
			},
		}
		steps[0].Env = []corev1.EnvVar{
			{
				Name:  "GOOGLE_APPLICATION_CREDENTIALS",
				Value: "/secret/" + kanikoSecretName,
			},
		}
	}

	return pipeline.NewTask("skaffold-build", inputs, outputs, steps, volumes), nil
}

func generateDeployTask(configFile *ConfigFile) (*tekton.Task, error) {
	deployConfig := configFile.Config.Deploy
	if deployConfig.HelmDeploy == nil && deployConfig.KubectlDeploy == nil && deployConfig.KustomizeDeploy == nil {
		return nil, errors.New("no Helm/Kubectl/Kustomize deploy config")
	}

	skaffoldVersion := os.Getenv("PIPELINE_SKAFFOLD_VERSION")
	if skaffoldVersion == "" {
		skaffoldVersion = version.Get().Version
	}

	resources := []tekton.TaskResource{
		{
			Name: "source",
			Type: tekton.PipelineResourceTypeGit,
		},
	}
	inputs := &tekton.Inputs{Resources: resources}
	steps := []corev1.Container{
		{
			Name:       "run-deploy",
			Image:      fmt.Sprintf("gcr.io/k8s-skaffold/skaffold:%s", skaffoldVersion),
			WorkingDir: "/workspace/source",
			Command:    []string{"skaffold", "deploy"},
			Args: []string{
				"--filename", configFile.Path,
				"--build-artifacts", "build.out",
			},
		},
	}

	return pipeline.NewTask("skaffold-deploy", inputs, nil, steps, nil), nil
}

>>>>>>> 08e4fff5
func generatePipeline(tasks []*tekton.Task) (*tekton.Pipeline, error) {
	if len(tasks) == 0 {
		return nil, errors.New("no tasks to add to pipeline")
	}

	resources := []tekton.PipelineDeclaredResource{
		{
			Name: "source-repo",
			Type: tekton.PipelineResourceTypeGit,
		},
	}
	// Create tasks in pipeline spec for all corresponding tasks
	pipelineTasks := make([]tekton.PipelineTask, 0)
	for i, task := range tasks {
		pipelineTask := tekton.PipelineTask{
			Name: fmt.Sprintf("%s-task", task.Name),
			TaskRef: tekton.TaskRef{
				Name: task.Name,
			},
			Resources: &tekton.PipelineTaskResources{
				Inputs: []tekton.PipelineTaskInputResource{
					{
						Name:     "source",
						Resource: "source-repo",
					},
				},
			},
		}
		// Add output resource for build tasks, input for deploy task
		if strings.Contains(task.Name, "build") {
			pipelineTask.Resources.Outputs = []tekton.PipelineTaskOutputResource{
				{
					Name:     "source",
					Resource: "source-repo",
				},
			}
		} else {
			pipelineTask.Resources.Inputs[0].From = []string{pipelineTasks[i-1].Name}
		}

		pipelineTasks = append(pipelineTasks, pipelineTask)
	}

	return pipeline.NewPipeline("skaffold-pipeline", resources, pipelineTasks), nil
}<|MERGE_RESOLUTION|>--- conflicted
+++ resolved
@@ -115,106 +115,6 @@
 	return pipeline.NewGitResource("source-git", gitURL), nil
 }
 
-<<<<<<< HEAD
-=======
-func generateBuildTask(configFile *ConfigFile) (*tekton.Task, error) {
-	buildConfig := configFile.Profile.Build
-	if len(buildConfig.Artifacts) == 0 {
-		return nil, errors.New("no artifacts to build")
-	}
-
-	skaffoldVersion := os.Getenv("PIPELINE_SKAFFOLD_VERSION")
-	if skaffoldVersion == "" {
-		skaffoldVersion = version.Get().Version
-	}
-
-	resources := []tekton.TaskResource{
-		{
-			Name: "source",
-			Type: tekton.PipelineResourceTypeGit,
-		},
-	}
-	inputs := &tekton.Inputs{Resources: resources}
-	outputs := &tekton.Outputs{Resources: resources}
-	steps := []corev1.Container{
-		{
-			Name:       "run-build",
-			Image:      fmt.Sprintf("gcr.io/k8s-skaffold/skaffold:%s", skaffoldVersion),
-			WorkingDir: "/workspace/source",
-			Command:    []string{"skaffold", "build"},
-			Args: []string{
-				"--filename", configFile.Path,
-				"--profile", "oncluster",
-				"--file-output", "build.out",
-			},
-		},
-	}
-
-	// Add secret volume mounting for artifacts that need to be built with kaniko
-	var volumes []corev1.Volume
-	if buildConfig.Artifacts[0].KanikoArtifact != nil {
-		volumes = []corev1.Volume{
-			{
-				Name: kanikoSecretName,
-				VolumeSource: corev1.VolumeSource{
-					Secret: &corev1.SecretVolumeSource{
-						SecretName: kanikoSecretName,
-					},
-				},
-			},
-		}
-		steps[0].VolumeMounts = []corev1.VolumeMount{
-			{
-				Name:      kanikoSecretName,
-				MountPath: "/secret",
-			},
-		}
-		steps[0].Env = []corev1.EnvVar{
-			{
-				Name:  "GOOGLE_APPLICATION_CREDENTIALS",
-				Value: "/secret/" + kanikoSecretName,
-			},
-		}
-	}
-
-	return pipeline.NewTask("skaffold-build", inputs, outputs, steps, volumes), nil
-}
-
-func generateDeployTask(configFile *ConfigFile) (*tekton.Task, error) {
-	deployConfig := configFile.Config.Deploy
-	if deployConfig.HelmDeploy == nil && deployConfig.KubectlDeploy == nil && deployConfig.KustomizeDeploy == nil {
-		return nil, errors.New("no Helm/Kubectl/Kustomize deploy config")
-	}
-
-	skaffoldVersion := os.Getenv("PIPELINE_SKAFFOLD_VERSION")
-	if skaffoldVersion == "" {
-		skaffoldVersion = version.Get().Version
-	}
-
-	resources := []tekton.TaskResource{
-		{
-			Name: "source",
-			Type: tekton.PipelineResourceTypeGit,
-		},
-	}
-	inputs := &tekton.Inputs{Resources: resources}
-	steps := []corev1.Container{
-		{
-			Name:       "run-deploy",
-			Image:      fmt.Sprintf("gcr.io/k8s-skaffold/skaffold:%s", skaffoldVersion),
-			WorkingDir: "/workspace/source",
-			Command:    []string{"skaffold", "deploy"},
-			Args: []string{
-				"--filename", configFile.Path,
-				"--build-artifacts", "build.out",
-			},
-		},
-	}
-
-	return pipeline.NewTask("skaffold-deploy", inputs, nil, steps, nil), nil
-}
-
->>>>>>> 08e4fff5
 func generatePipeline(tasks []*tekton.Task) (*tekton.Pipeline, error) {
 	if len(tasks) == 0 {
 		return nil, errors.New("no tasks to add to pipeline")
